--- conflicted
+++ resolved
@@ -26,12 +26,9 @@
     "crates/tower-resilience-core",
     "crates/tower-circuitbreaker",
     "crates/tower-bulkhead",
-<<<<<<< HEAD
     "crates/tower-retry-plus",
-=======
     "crates/tower-timelimiter",
     "crates/tower-cache",
->>>>>>> 90f88cf9
     "crates/tower-resilience",
 ]
 
